!*.template
/temp/
/datasets/
/datasets
/lm-evaluation-harness/
outputs/
lightning_logs/
# VSCode files
*.code-workspace

# Byte-compiled / optimized / DLL files
__pycache__/
*.py[cod]
*$py.class

# C extensions
*.so

# Distribution / packaging
.Python
build/
develop-eggs/
dist/
downloads/
eggs/
.eggs/
lib/
lib64/
parts/
sdist/
var/
wheels/
share/python-wheels/
*.egg-info/
.installed.cfg
*.egg
MANIFEST

# PyInstaller
#  Usually these files are written by a python script from a template
#  before PyInstaller builds the exe, so as to inject date/other infos into it.
*.manifest
*.spec

# Installer logs
pip-log.txt
pip-delete-this-directory.txt

# Unit test / coverage reports
htmlcov/
.tox/
.nox/
.coverage
.coverage.*
.cache
nosetests.xml
coverage.xml
*.cover
*.py,cover
.hypothesis/
.pytest_cache/
cover/

# Translations
*.mo
*.pot

# Django stuff:
*.log
local_settings.py
db.sqlite3
db.sqlite3-journal

# Flask stuff:
instance/
.webassets-cache

# Scrapy stuff:
.scrapy

# Sphinx documentation
docs/_build/

# PyBuilder
.pybuilder/
target/

# Jupyter Notebook
.ipynb_checkpoints

# IPython
profile_default/
ipython_config.py

# pyenv
#   For a library or package, you might want to ignore these files since the code is
#   intended to run in multiple environments; otherwise, check them in:
# .python-version

# pipenv
#   According to pypa/pipenv#598, it is recommended to include Pipfile.lock in version control.
#   However, in case of collaboration, if having platform-specific dependencies or dependencies
#   having no cross-platform support, pipenv may install dependencies that don't work, or not
#   install all needed dependencies.
#Pipfile.lock

# poetry
#   Similar to Pipfile.lock, it is generally recommended to include poetry.lock in version control.
#   This is especially recommended for binary packages to ensure reproducibility, and is more
#   commonly ignored for libraries.
#   https://python-poetry.org/docs/basic-usage/#commit-your-poetrylock-file-to-version-control
#poetry.lock

# pdm
#   Similar to Pipfile.lock, it is generally recommended to include pdm.lock in version control.
#pdm.lock
#   pdm stores project-wide configurations in .pdm.toml, but it is recommended to not include it
#   in version control.
#   https://pdm.fming.dev/#use-with-ide
.pdm.toml

# PEP 582; used by e.g. github.com/David-OConnor/pyflow and github.com/pdm-project/pdm
__pypackages__/

# Celery stuff
celerybeat-schedule
celerybeat.pid

# SageMath parsed files
*.sage.py

# Environments
.env
.venv
env/
venv/
ENV/
env.bak/
venv.bak/

# Spyder project settings
.spyderproject
.spyproject

# Rope project settings
.ropeproject

# mkdocs documentation
/site

# mypy
.mypy_cache/
.dmypy.json
dmypy.json

# Pyre type checker
.pyre/

# pytype static type analyzer
.pytype/

# Cython debug symbols
cython_debug/

# PyCharm
#  JetBrains specific template is maintained in a separate JetBrains.gitignore that can
#  be found at https://github.com/github/gitignore/blob/main/Global/JetBrains.gitignore
#  and can be added to the global gitignore or merged into this file.  For a more nuclear
#  option (not recommended) you can uncomment the following to ignore the entire idea folder.
#.idea/

# Byte-compiled / optimized / DLL files
__pycache__/
*.py[cod]
*$py.class

# C extensions
*.so

# Distribution / packaging
.Python
build/
develop-eggs/
dist/
downloads/
eggs/
.eggs/
lib/
lib64/
parts/
sdist/
var/
wheels/
share/python-wheels/
*.egg-info/
.installed.cfg
*.egg
MANIFEST

# PyInstaller
#  Usually these files are written by a python script from a template
#  before PyInstaller builds the exe, so as to inject date/other infos into it.
*.manifest
*.spec

# Installer logs
pip-log.txt
pip-delete-this-directory.txt

# Unit test / coverage reports
htmlcov/
.tox/
.nox/
.coverage
.coverage.*
.cache
nosetests.xml
coverage.xml
*.cover
*.py,cover
.hypothesis/
.pytest_cache/
cover/

# Translations
*.mo
*.pot

# Django stuff:
*.log
local_settings.py
db.sqlite3
db.sqlite3-journal

# Flask stuff:
instance/
.webassets-cache

# Scrapy stuff:
.scrapy

# Sphinx documentation
docs/_build/

# PyBuilder
.pybuilder/
target/

# Jupyter Notebook
.ipynb_checkpoints

# IPython
profile_default/
ipython_config.py

# pyenv
#   For a library or package, you might want to ignore these files since the code is
#   intended to run in multiple environments; otherwise, check them in:
# .python-version

# pipenv
#   According to pypa/pipenv#598, it is recommended to include Pipfile.lock in version control.
#   However, in case of collaboration, if having platform-specific dependencies or dependencies
#   having no cross-platform support, pipenv may install dependencies that don't work, or not
#   install all needed dependencies.
#Pipfile.lock

# poetry
#   Similar to Pipfile.lock, it is generally recommended to include poetry.lock in version control.
#   This is especially recommended for binary packages to ensure reproducibility, and is more
#   commonly ignored for libraries.
#   https://python-poetry.org/docs/basic-usage/#commit-your-poetrylock-file-to-version-control
#poetry.lock

# pdm
#   Similar to Pipfile.lock, it is generally recommended to include pdm.lock in version control.
#pdm.lock
#   pdm stores project-wide configurations in .pdm.toml, but it is recommended to not include it
#   in version control.
#   https://pdm.fming.dev/latest/usage/project/#working-with-version-control
.pdm.toml
.pdm-python
.pdm-build/

# PEP 582; used by e.g. github.com/David-OConnor/pyflow and github.com/pdm-project/pdm
__pypackages__/

# Celery stuff
celerybeat-schedule
celerybeat.pid

# SageMath parsed files
*.sage.py

# Environments
.env
.venv
env/
venv/
ENV/
env.bak/
venv.bak/

# Spyder project settings
.spyderproject
.spyproject

# Rope project settings
.ropeproject

# mkdocs documentation
/site

# mypy
.mypy_cache/
.dmypy.json
dmypy.json

# Pyre type checker
.pyre/

# pytype static type analyzer
.pytype/

# Cython debug symbols
cython_debug/

# PyCharm
#  JetBrains specific template is maintained in a separate JetBrains.gitignore that can
#  be found at https://github.com/github/gitignore/blob/main/Global/JetBrains.gitignore
#  and can be added to the global gitignore or merged into this file.  For a more nuclear
#  option (not recommended) you can uncomment the following to ignore the entire idea folder.
#.idea/

<<<<<<< HEAD
switchlocalproxy.ps1
switchlocalproxy.sh
=======
switchlocalproxy.sh
switchlocalproxy.ps1
>>>>>>> 64d0ad03
<|MERGE_RESOLUTION|>--- conflicted
+++ resolved
@@ -332,10 +332,5 @@
 #  option (not recommended) you can uncomment the following to ignore the entire idea folder.
 #.idea/
 
-<<<<<<< HEAD
 switchlocalproxy.ps1
-switchlocalproxy.sh
-=======
-switchlocalproxy.sh
-switchlocalproxy.ps1
->>>>>>> 64d0ad03
+switchlocalproxy.sh