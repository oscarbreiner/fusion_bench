import logging
from copy import deepcopy
from typing import Dict, List, Mapping, Optional, Union

import torch
from torch import nn

from fusion_bench.method.base_algorithm import BaseAlgorithm
from fusion_bench.mixins.simple_profiler import SimpleProfilerMixin
from fusion_bench.modelpool import BaseModelPool
from fusion_bench.utils.state_dict_arithmetic import (
    state_dict_add,
    state_dict_avg,
    state_dict_mul,
)
from fusion_bench.utils.type import StateDictType

log = logging.getLogger(__name__)


def simple_average(
    modules: List[Union[nn.Module, StateDictType]],
    base_module: Optional[nn.Module] = None,
):
<<<<<<< HEAD
    """
=======
    R"""
>>>>>>> b37a63a7
    Averages the parameters of a list of PyTorch modules or state dictionaries.

    This function takes a list of PyTorch modules or state dictionaries and returns a new module with the averaged parameters, or a new state dictionary with the averaged parameters.

    Args:
        modules (List[Union[nn.Module, StateDictType]]): A list of PyTorch modules or state dictionaries.
        base_module (Optional[nn.Module]): A base module to use for the new module. If provided, the averaged parameters will be loaded into this module. If not provided, a new module will be created by copying the first module in the list.

    Returns:
        module_or_state_dict (Union[nn.Module, StateDictType]): A new PyTorch module with the averaged parameters, or a new state dictionary with the averaged parameters.

    Examples:
        >>> import torch.nn as nn
        >>> model1 = nn.Linear(10, 10)
        >>> model2 = nn.Linear(10, 10)
        >>> averaged_model = simple_averageing([model1, model2])

        >>> state_dict1 = model1.state_dict()
        >>> state_dict2 = model2.state_dict()
        >>> averaged_state_dict = simple_averageing([state_dict1, state_dict2])
    """
    if isinstance(modules[0], nn.Module):
        if base_module is None:
            new_module = deepcopy(modules[0])
        else:
            new_module = base_module
        state_dict = state_dict_avg([module.state_dict() for module in modules])
        new_module.load_state_dict(state_dict)
        return new_module
    elif isinstance(modules[0], Mapping):
        return state_dict_avg(modules)


class SimpleAverageAlgorithm(
    BaseAlgorithm,
    SimpleProfilerMixin,
):
    @torch.no_grad()
    def run(self, modelpool: Union[BaseModelPool, Dict[str, nn.Module]]):
        """
        Fuse the models in the given model pool using simple averaging.

        This method iterates over the names of the models in the model pool, loads each model, and appends it to a list.
        It then returns the simple average of the models in the list.

        Args:
            modelpool: The pool of models to fuse.

        Returns:
            The fused model obtained by simple averaging.
        """
        if isinstance(modelpool, dict):
            modelpool = BaseModelPool(modelpool)

        log.info(
            f"Fusing models using simple average on {len(modelpool.model_names)} models."
            f"models: {modelpool.model_names}"
        )
        sd: Optional[StateDictType] = None
        forward_model = None
        merged_model_names = []

        for model_name in modelpool.model_names:
            with self.profile("load model"):
                model = modelpool.load_model(model_name)
                merged_model_names.append(model_name)
                print(f"load model of type: {type(model).__name__}")
            with self.profile("merge weights"):
                if sd is None:
                    # Initialize the state dictionary with the first model's state dictionary
                    sd = model.state_dict(keep_vars=True)
                    forward_model = model
                else:
                    # Add the current model's state dictionary to the accumulated state dictionary
                    sd = state_dict_add(sd, model.state_dict(keep_vars=True))
        with self.profile("merge weights"):
            # Divide the accumulated state dictionary by the number of models to get the average
            sd = state_dict_mul(sd, 1 / len(modelpool.model_names))

        forward_model.load_state_dict(sd)
        # print profile report and log the merged models
        self.print_profile_summary()
        log.info(f"merged {len(merged_model_names)} models:")
        for model_name in merged_model_names:
            log.info(f"  - {model_name}")
        return forward_model<|MERGE_RESOLUTION|>--- conflicted
+++ resolved
@@ -22,11 +22,7 @@
     modules: List[Union[nn.Module, StateDictType]],
     base_module: Optional[nn.Module] = None,
 ):
-<<<<<<< HEAD
-    """
-=======
     R"""
->>>>>>> b37a63a7
     Averages the parameters of a list of PyTorch modules or state dictionaries.
 
     This function takes a list of PyTorch modules or state dictionaries and returns a new module with the averaged parameters, or a new state dictionary with the averaged parameters.
