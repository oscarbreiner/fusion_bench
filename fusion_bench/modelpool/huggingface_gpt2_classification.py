--- conflicted
+++ resolved
@@ -9,12 +9,8 @@
 
 from fusion_bench.compat.modelpool.base_pool import ModelPool
 from fusion_bench.dataset.gpt2_glue import TokenizedGLUE
-<<<<<<< HEAD
 from fusion_bench.modelpool import BaseModelPool
 from fusion_bench.utils import instantiate, timeit_context
-=======
-from fusion_bench.utils import timeit_context
->>>>>>> 930f14de
 
 log = logging.getLogger(__name__)
 tokenizer: GPT2Tokenizer = None
@@ -42,53 +38,17 @@
     return tokenizer
 
 
-<<<<<<< HEAD
 class HuggingFaceGPT2ClassificationPool(BaseModelPool):
     _config_mapping = BaseModelPool._config_mapping | {"_tokenizer": "tokenizer"}
-=======
-def load_gpt2_tokenizer(pretrained_model_name_or_path: str):
-    tokenizer = GPT2Tokenizer.from_pretrained(pretrained_model_name_or_path)
-    tokenizer.model_max_length = 512
-    if tokenizer.pad_token is None:
-        if tokenizer.unk_token is not None:
-            tokenizer.pad_token = tokenizer.unk_token
-        elif tokenizer.eos_token is not None:
-            tokenizer.pad_token = tokenizer.eos_token
-        else:
-            raise ValueError
-    return tokenizer
-
-
-class HuggingFaceGPT2ClassificationPool(ModelPool):
-    def __init__(self, modelpool_config: DictConfig):
-        super().__init__(modelpool_config)
->>>>>>> 930f14de
 
     def __init__(self, tokenizer: DictConfig, **kwargs):
         self._tokenizer = tokenizer
         super().__init__(**kwargs)
         self.setup()
 
-<<<<<<< HEAD
     def setup(self):
         global tokenizer
         self.tokenizer = tokenizer = instantiate(self._tokenizer)
-=======
-    @property
-    def tokenizer(self):
-        if self._tokenizer is None:
-            log.info(f"Loading tokenizer classification model.")
-            if "_pretrained_" in self._model_names:
-                path = self.get_model_config("_pretrained_")["path"]
-            else:
-                log.warning(
-                    "No pretrained model found in the model pool. Returning the first model."
-                )
-                path = self.get_model_config(self.model_names[0])["path"]
-            tokenizer = load_gpt2_tokenizer(path)
-            self._tokenizer = tokenizer
-        return self._tokenizer
->>>>>>> 930f14de
 
     def load_classifier(
         self, model_config: str | DictConfig
